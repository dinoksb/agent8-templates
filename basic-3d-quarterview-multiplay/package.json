{
  "name": "basic-3d-freeview",
  "private": true,
  "version": "0.0.0",
  "type": "module",
  "scripts": {
    "dev": "vite",
    "build": "vite build",
    "lint": "eslint .",
    "preview": "vite preview"
  },
  "dependencies": {
    "@agent8/gameserver": "^1.5.1",
    "@react-three/drei": "^9.122.0",
    "@react-three/fiber": "^8.18.0",
    "@react-three/postprocessing": "^2.16.6",
    "@react-three/rapier": "^1.5.0",
    "@types/lodash": "^4.17.16",
    "@dimforge/rapier3d-compat": "^0.15.0",
    "lodash": "^4.17.21",
    "lucide-react": "^0.482.0",
    "react": "^18.3.1",
    "react-dom": "^18.3.1",
    "three": "^0.174.0",
    "zustand": "^5.0.3",
<<<<<<< HEAD
    "vibe-starter-3d": "^0.2.16",
    "vibe-starter-3d-ctrl": "^0.0.4"
=======
    "vibe-starter-3d": "^0.2.14",
    "vibe-starter-3d-ctrl": "^0.0.2"
>>>>>>> b8fa9b86
  },
  "devDependencies": {
    "@types/react": "^18.3.1",
    "@types/react-dom": "^18.3.1",
    "@types/three": "^0.174.0",
    "@vitejs/plugin-react": "^4.3.4",
    "autoprefixer": "^10.4.21",
    "globals": "^16.0.0",
    "tailwindcss": "^3.4.1",
    "typescript": "~5.8.2",
    "vite": "^6.2.2"
  }
}<|MERGE_RESOLUTION|>--- conflicted
+++ resolved
@@ -22,14 +22,9 @@
     "react": "^18.3.1",
     "react-dom": "^18.3.1",
     "three": "^0.174.0",
-    "zustand": "^5.0.3",
-<<<<<<< HEAD
     "vibe-starter-3d": "^0.2.16",
-    "vibe-starter-3d-ctrl": "^0.0.4"
-=======
-    "vibe-starter-3d": "^0.2.14",
-    "vibe-starter-3d-ctrl": "^0.0.2"
->>>>>>> b8fa9b86
+    "vibe-starter-3d-ctrl": "^0.0.4",
+    "zustand": "^5.0.3"
   },
   "devDependencies": {
     "@types/react": "^18.3.1",
